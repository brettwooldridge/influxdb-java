package org.influxdb;

import com.google.common.base.Stopwatch;
import org.influxdb.InfluxDB.LogLevel;
import org.influxdb.dto.BatchPoints;
import org.influxdb.dto.Point;
import org.testng.annotations.BeforeClass;
import org.testng.annotations.Test;

import java.io.IOException;
import java.util.concurrent.TimeUnit;

public class PerformanceTests {
	private InfluxDB influxDB;
	private final static int COUNT = 1;
	private final static int POINT_COUNT = 100000;
	private final static int SINGLE_POINT_COUNT = 10000;

	@BeforeClass
	public void setUp() {
		this.influxDB = InfluxDBFactory.connect("http://" + TestUtils.getInfluxIP() + ":" + TestUtils.getInfluxPORT(true), "root", "root");
		this.influxDB.setLogLevel(LogLevel.NONE);
	}

	@Test(threadPoolSize = 10, enabled = false)
<<<<<<< HEAD
	public void writeSinglePointPerformance() {
=======
	public void writeSinglePointPerformance() throws InterruptedException, IOException {
>>>>>>> 18427222
		String dbName = "write_" + System.currentTimeMillis();
		this.influxDB.createDatabase(dbName);
		this.influxDB.enableBatch(2000, 100, TimeUnit.MILLISECONDS);
		String rp = TestUtils.defaultRetentionPolicy(this.influxDB.version());
		Stopwatch watch = Stopwatch.createStarted();
		for (int j = 0; j < SINGLE_POINT_COUNT; j++) {
			Point point = Point.measurement("cpu")
					.addField("idle", (double) j)
					.addField("user", 2.0 * j)
					.addField("system", 3.0 * j).build();
			this.influxDB.write(dbName, rp, point);
		}
		this.influxDB.disableBatch();
		System.out.println("Single Point Write for " + SINGLE_POINT_COUNT + " writes of  Points took:" + watch);
		this.influxDB.deleteDatabase(dbName);
	}

	@Test(enabled = false)
	public void writePerformance() throws IOException {
		String dbName = "writepoints_" + System.currentTimeMillis();
		this.influxDB.createDatabase(dbName);
		String rp = TestUtils.defaultRetentionPolicy(this.influxDB.version());

		Stopwatch watch = Stopwatch.createStarted();
		for (int i = 0; i < COUNT; i++) {

			BatchPoints batchPoints = BatchPoints
					.database(dbName)
					.tag("blubber", "bla")
					.retentionPolicy(rp)
					.build();
			for (int j = 0; j < POINT_COUNT; j++) {
				Point point = Point
						.measurement("cpu")
						.addField("idle", (double) j)
						.addField("user", 2.0 * j)
						.addField("system", 3.0 * j)
						.build();
				batchPoints.point(point);
			}

			this.influxDB.write(batchPoints);
		}
		System.out.println("WritePoints for " + COUNT + " writes of " + POINT_COUNT + " Points took:" + watch);
		this.influxDB.deleteDatabase(dbName);
	}

	@Test(enabled = true)
	public void maxWritePointsPerformance() {
		String dbName = "d";
		this.influxDB.createDatabase(dbName);
		this.influxDB.enableBatch(100000, 60, TimeUnit.SECONDS);
		String rp = TestUtils.defaultRetentionPolicy(this.influxDB.version());

		Stopwatch watch = Stopwatch.createStarted();
		for (int i = 0; i < 2000000; i++) {
			Point point = Point.measurement("s").addField("v", 1.0).build();
			this.influxDB.write(dbName, rp, point);
		}
		System.out.println("5Mio points:" + watch);
		this.influxDB.deleteDatabase(dbName);
	}
}<|MERGE_RESOLUTION|>--- conflicted
+++ resolved
@@ -7,7 +7,6 @@
 import org.testng.annotations.BeforeClass;
 import org.testng.annotations.Test;
 
-import java.io.IOException;
 import java.util.concurrent.TimeUnit;
 
 public class PerformanceTests {
@@ -23,11 +22,7 @@
 	}
 
 	@Test(threadPoolSize = 10, enabled = false)
-<<<<<<< HEAD
 	public void writeSinglePointPerformance() {
-=======
-	public void writeSinglePointPerformance() throws InterruptedException, IOException {
->>>>>>> 18427222
 		String dbName = "write_" + System.currentTimeMillis();
 		this.influxDB.createDatabase(dbName);
 		this.influxDB.enableBatch(2000, 100, TimeUnit.MILLISECONDS);
@@ -41,12 +36,12 @@
 			this.influxDB.write(dbName, rp, point);
 		}
 		this.influxDB.disableBatch();
-		System.out.println("Single Point Write for " + SINGLE_POINT_COUNT + " writes of  Points took:" + watch);
+		System.out.println("Single Point Write for " + SINGLE_POINT_COUNT + " writes of Points took:" + watch);
 		this.influxDB.deleteDatabase(dbName);
 	}
 
 	@Test(enabled = false)
-	public void writePerformance() throws IOException {
+	public void writePerformance() {
 		String dbName = "writepoints_" + System.currentTimeMillis();
 		this.influxDB.createDatabase(dbName);
 		String rp = TestUtils.defaultRetentionPolicy(this.influxDB.version());
